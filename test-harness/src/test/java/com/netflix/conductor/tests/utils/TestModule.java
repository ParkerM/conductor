/**
 * Copyright 2016 Netflix, Inc.
 *
 * Licensed under the Apache License, Version 2.0 (the "License"); you may not use this file except in compliance with
 * the License. You may obtain a copy of the License at
 *
 * http://www.apache.org/licenses/LICENSE-2.0
 *
 * Unless required by applicable law or agreed to in writing, software distributed under the License is distributed on
 * an "AS IS" BASIS, WITHOUT WARRANTIES OR CONDITIONS OF ANY KIND, either express or implied. See the License for the
 * specific language governing permissions and limitations under the License.
 */
/**
 *
 */
package com.netflix.conductor.tests.utils;

<<<<<<< HEAD
=======
import java.util.Arrays;
import java.util.Collections;
import java.util.HashSet;
import java.util.Set;
import java.util.concurrent.ExecutorService;
import java.util.concurrent.atomic.AtomicInteger;
import java.util.stream.Collectors;

>>>>>>> dfa08212
import com.google.inject.AbstractModule;
import com.google.inject.Provides;

import com.netflix.conductor.core.config.Configuration;
import com.netflix.conductor.core.config.CoreModule;
import com.netflix.conductor.core.config.SystemPropertiesConfiguration;
import com.netflix.conductor.dao.ExecutionDAO;
import com.netflix.conductor.dao.IndexDAO;
import com.netflix.conductor.dao.MetadataDAO;
import com.netflix.conductor.dao.QueueDAO;
import com.netflix.conductor.dao.dynomite.RedisExecutionDAO;
import com.netflix.conductor.dao.dynomite.RedisMetadataDAO;
import com.netflix.conductor.dao.dynomite.queue.DynoQueueDAO;
import com.netflix.conductor.jedis.InMemoryJedisProvider;
import com.netflix.conductor.jedis.JedisMock;
import com.netflix.dyno.queues.ShardSupplier;

import java.util.Arrays;
import java.util.Set;
import java.util.concurrent.ExecutorService;
import java.util.concurrent.atomic.AtomicInteger;
import java.util.stream.Collectors;

import redis.clients.jedis.JedisCommands;

/**
 * @author Viren
 *
 */
public class TestModule extends AbstractModule {
<<<<<<< HEAD

    private int maxThreads = 50;

    private ExecutorService executorService;

    @Override
    protected void configure() {

        System.setProperty("workflow.system.task.worker.callback.seconds", "0");
        System.setProperty("workflow.system.task.worker.queue.size", "10000");
        System.setProperty("workflow.system.task.worker.thread.count", "10");

        configureExecutorService();

        SystemPropertiesConfiguration config = new SystemPropertiesConfiguration();
        bind(Configuration.class).toInstance(config);
        JedisCommands jedisMock = new JedisMock();

        DynoQueueDAO queueDao = new DynoQueueDAO(jedisMock, jedisMock, new ShardSupplier() {

            @Override
            public Set<String> getQueueShards() {
                return Arrays.asList("a").stream().collect(Collectors.toSet());
            }

            @Override
            public String getCurrentShard() {
                return "a";
            }
        }, config);

        bind(MetadataDAO.class).to(RedisMetadataDAO.class);
        bind(ExecutionDAO.class).to(RedisExecutionDAO.class);
        bind(DynoQueueDAO.class).toInstance(queueDao);
        bind(QueueDAO.class).to(DynoQueueDAO.class);
        bind(IndexDAO.class).to(MockIndexDAO.class);
        bind(JedisCommands.class).toProvider(InMemoryJedisProvider.class);
        install(new CoreModule());
        bind(UserTask.class).asEagerSingleton();
    }

    @Provides
    public ExecutorService getExecutorService() {
        return this.executorService;
    }

    private void configureExecutorService() {
        AtomicInteger count = new AtomicInteger(0);
        this.executorService = java.util.concurrent.Executors.newFixedThreadPool(maxThreads, runnable -> {
=======
	
	private int maxThreads = 50;
	
	private ExecutorService executorService;
	
	@Override
	protected void configure() {

		System.setProperty("workflow.system.task.worker.callback.seconds", "0");
		System.setProperty("workflow.system.task.worker.queue.size", "10000");
		System.setProperty("workflow.system.task.worker.thread.count", "10");

		configureExecutorService();

		ConductorConfig config = new ConductorConfig();
		bind(Configuration.class).toInstance(config);
		JedisCommands jedisMock = new JedisMock();

		DynoQueueDAO queueDao = new DynoQueueDAO(jedisMock, jedisMock, new ShardSupplier() {
			
			@Override
			public Set<String> getQueueShards() {
				return new HashSet<>(Collections.singletonList("a"));
			}
			
			@Override
			public String getCurrentShard() {
				return "a";
			}
		}, config);
		
		bind(MetadataDAO.class).to(RedisMetadataDAO.class);
		bind(ExecutionDAO.class).to(RedisExecutionDAO.class);
		bind(DynoQueueDAO.class).toInstance(queueDao);
		bind(QueueDAO.class).to(DynoQueueDAO.class);
		bind(IndexDAO.class).to(MockIndexDAO.class);		
		DynoProxy proxy = new DynoProxy(jedisMock);
		bind(DynoProxy.class).toInstance(proxy);
		install(new CoreModule());
		bind(UserTask.class).asEagerSingleton();
	}
	
	@Provides
	public ExecutorService getExecutorService(){
		return this.executorService;
	}
	
	private void configureExecutorService(){
		AtomicInteger count = new AtomicInteger(0);
		this.executorService = java.util.concurrent.Executors.newFixedThreadPool(maxThreads, runnable -> {
>>>>>>> dfa08212
            Thread workflowWorkerThread = new Thread(runnable);
            workflowWorkerThread.setName(String.format("workflow-worker-%d", count.getAndIncrement()));
            return workflowWorkerThread;
        });
    }
}<|MERGE_RESOLUTION|>--- conflicted
+++ resolved
@@ -15,20 +15,8 @@
  */
 package com.netflix.conductor.tests.utils;
 
-<<<<<<< HEAD
-=======
-import java.util.Arrays;
-import java.util.Collections;
-import java.util.HashSet;
-import java.util.Set;
-import java.util.concurrent.ExecutorService;
-import java.util.concurrent.atomic.AtomicInteger;
-import java.util.stream.Collectors;
-
->>>>>>> dfa08212
 import com.google.inject.AbstractModule;
 import com.google.inject.Provides;
-
 import com.netflix.conductor.core.config.Configuration;
 import com.netflix.conductor.core.config.CoreModule;
 import com.netflix.conductor.core.config.SystemPropertiesConfiguration;
@@ -42,22 +30,19 @@
 import com.netflix.conductor.jedis.InMemoryJedisProvider;
 import com.netflix.conductor.jedis.JedisMock;
 import com.netflix.dyno.queues.ShardSupplier;
+import redis.clients.jedis.JedisCommands;
 
-import java.util.Arrays;
+import java.util.Collections;
+import java.util.HashSet;
 import java.util.Set;
 import java.util.concurrent.ExecutorService;
 import java.util.concurrent.atomic.AtomicInteger;
-import java.util.stream.Collectors;
-
-import redis.clients.jedis.JedisCommands;
 
 /**
  * @author Viren
  *
  */
 public class TestModule extends AbstractModule {
-<<<<<<< HEAD
-
     private int maxThreads = 50;
 
     private ExecutorService executorService;
@@ -79,7 +64,7 @@
 
             @Override
             public Set<String> getQueueShards() {
-                return Arrays.asList("a").stream().collect(Collectors.toSet());
+                return new HashSet<>(Collections.singletonList("a"));
             }
 
             @Override
@@ -106,58 +91,6 @@
     private void configureExecutorService() {
         AtomicInteger count = new AtomicInteger(0);
         this.executorService = java.util.concurrent.Executors.newFixedThreadPool(maxThreads, runnable -> {
-=======
-	
-	private int maxThreads = 50;
-	
-	private ExecutorService executorService;
-	
-	@Override
-	protected void configure() {
-
-		System.setProperty("workflow.system.task.worker.callback.seconds", "0");
-		System.setProperty("workflow.system.task.worker.queue.size", "10000");
-		System.setProperty("workflow.system.task.worker.thread.count", "10");
-
-		configureExecutorService();
-
-		ConductorConfig config = new ConductorConfig();
-		bind(Configuration.class).toInstance(config);
-		JedisCommands jedisMock = new JedisMock();
-
-		DynoQueueDAO queueDao = new DynoQueueDAO(jedisMock, jedisMock, new ShardSupplier() {
-			
-			@Override
-			public Set<String> getQueueShards() {
-				return new HashSet<>(Collections.singletonList("a"));
-			}
-			
-			@Override
-			public String getCurrentShard() {
-				return "a";
-			}
-		}, config);
-		
-		bind(MetadataDAO.class).to(RedisMetadataDAO.class);
-		bind(ExecutionDAO.class).to(RedisExecutionDAO.class);
-		bind(DynoQueueDAO.class).toInstance(queueDao);
-		bind(QueueDAO.class).to(DynoQueueDAO.class);
-		bind(IndexDAO.class).to(MockIndexDAO.class);		
-		DynoProxy proxy = new DynoProxy(jedisMock);
-		bind(DynoProxy.class).toInstance(proxy);
-		install(new CoreModule());
-		bind(UserTask.class).asEagerSingleton();
-	}
-	
-	@Provides
-	public ExecutorService getExecutorService(){
-		return this.executorService;
-	}
-	
-	private void configureExecutorService(){
-		AtomicInteger count = new AtomicInteger(0);
-		this.executorService = java.util.concurrent.Executors.newFixedThreadPool(maxThreads, runnable -> {
->>>>>>> dfa08212
             Thread workflowWorkerThread = new Thread(runnable);
             workflowWorkerThread.setName(String.format("workflow-worker-%d", count.getAndIncrement()));
             return workflowWorkerThread;
