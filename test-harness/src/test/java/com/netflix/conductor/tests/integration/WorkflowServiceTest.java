--- conflicted
+++ resolved
@@ -20,18 +20,6 @@
 
 import com.netflix.conductor.tests.utils.TestRunner;
 import org.junit.runner.RunWith;
-<<<<<<< HEAD
-import org.slf4j.LoggerFactory;
-
-/**
- * @author Viren
- */
-@RunWith(TestRunner.class)
-public class WorkflowServiceTest extends BaseWorkflowServiceTest {
-    public WorkflowServiceTest() {
-        super(LoggerFactory.getLogger(WorkflowServiceTest.class));
-=======
-
 import java.util.Map;
 
 @RunWith(TestRunner.class)
@@ -40,6 +28,5 @@
     @Override
     String startOrLoadWorkflowExecution(String snapshotResourceName, String workflowName, int version, String correlationId, Map<String, Object> input, String event, Map<String, String> taskToDomain) {
         return workflowExecutor.startWorkflow(workflowName, version, correlationId, input, null, event, taskToDomain);
->>>>>>> 04e5c475
     }
 }