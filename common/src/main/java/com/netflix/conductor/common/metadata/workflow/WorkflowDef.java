/**
 * Copyright 2016 Netflix, Inc.
 *
 * Licensed under the Apache License, Version 2.0 (the "License");
 * you may not use this file except in compliance with the License.
 * You may obtain a copy of the License at
 *
 *     http://www.apache.org/licenses/LICENSE-2.0
 *
 * Unless required by applicable law or agreed to in writing, software
 * distributed under the License is distributed on an "AS IS" BASIS,
 * WITHOUT WARRANTIES OR CONDITIONS OF ANY KIND, either express or implied.
 * See the License for the specific language governing permissions and
 * limitations under the License.
 */
/**
 * 
 */
package com.netflix.conductor.common.metadata.workflow;

import com.github.vmg.protogen.annotations.ProtoField;
import com.github.vmg.protogen.annotations.ProtoMessage;
import com.google.common.base.MoreObjects;
import com.netflix.conductor.common.metadata.Auditable;

import java.util.HashMap;
import java.util.Iterator;
import java.util.LinkedList;
import java.util.List;
import java.util.Map;
import java.util.Objects;
import java.util.Optional;

<<<<<<< HEAD
import com.github.vmg.protogen.annotations.ProtoField;
import com.github.vmg.protogen.annotations.ProtoMessage;
import com.google.common.base.MoreObjects;
import com.netflix.conductor.common.metadata.Auditable;

import javax.validation.Valid;
import javax.validation.constraints.Min;
import javax.validation.constraints.NotBlank;
import javax.validation.constraints.NotEmpty;
import javax.validation.constraints.NotNull;

=======
>>>>>>> ecc8936f
/**
 * @author Viren
 *
 */
@ProtoMessage
public class WorkflowDef extends Auditable {

    @NotEmpty(message = "workflowDef name cannot be null")
    @NotEmpty(message = "workflowDef name cannot be empty")
    @ProtoField(id = 1)
	private String name;

	@ProtoField(id = 2)
	private String description;

	@ProtoField(id = 3)
	private int version = 1;

	@ProtoField(id = 4)
    @NotNull
    @NotEmpty(message = "workflowTask list cannot be empty")
	private List<@Valid WorkflowTask> tasks = new LinkedList<>();

	@ProtoField(id = 5)
	private List<String> inputParameters = new LinkedList<>();

	@ProtoField(id = 6)
	private Map<String, Object> outputParameters = new HashMap<>();

	@ProtoField(id = 7)
	private String failureWorkflow;

	@ProtoField(id = 8)
    @Min(value = 1, message = "workflowDef schemaVersion: ${validatedValue} should be >= {value}")
    private int schemaVersion = 1;

	//By default a workflow is restartable
	@ProtoField(id = 9)
	private boolean restartable = true;

	@ProtoField(id = 10)
	private boolean workflowStatusListenerEnabled = false;

	/**
	 * @return the name
	 */
	public String getName() {
		return name;
	}

	/**
	 * @param name the name to set
	 */
	public void setName(@NotBlank String name) {
		this.name = name;
	}

	/**
	 * @return the description
	 */
	public String getDescription() {
		return description;
	}

	/**
	 * @param description the description to set
	 */
	public void setDescription(String description) {
		this.description = description;
	}

	/**
	 * @return the tasks
	 */
	public List<WorkflowTask> getTasks() {
		return tasks;
	}

	/**
	 * @param tasks the tasks to set
	 */
	public void setTasks(List<@Valid WorkflowTask> tasks) {
		this.tasks = tasks;
	}

	/**
	 * @return the inputParameters
	 */
	public List<String> getInputParameters() {
		return inputParameters;
	}

	/**
	 * @param inputParameters the inputParameters to set
	 */
	public void setInputParameters(List<String> inputParameters) {
		this.inputParameters = inputParameters;
	}
	
	/**
	 * @return the outputParameters
	 */
	public Map<String, Object> getOutputParameters() {
		return outputParameters;
	}

	/**
	 * @param outputParameters the outputParameters to set
	 */
	public void setOutputParameters(Map<String, Object> outputParameters) {
		this.outputParameters = outputParameters;
	}
		
	/**
	 * @return the version
	 */
	public int getVersion() {
		return version;
	}

	
	/**
	 * @return the failureWorkflow
	 */
	public String getFailureWorkflow() {
		return failureWorkflow;
	}

	/**
	 * @param failureWorkflow the failureWorkflow to set
	 */
	public void setFailureWorkflow(String failureWorkflow) {
		this.failureWorkflow = failureWorkflow;
	}

	/**
	 * @param version the version to set
	 */
	public void setVersion(int version) {
		this.version = version;
	}

	/**
	 * This method determines if the workflow is restartable or not
	 *
	 * @return true: if the workflow is restartable
	 * false: if the workflow is non restartable
	 */
	public boolean isRestartable() {
		return restartable;
	}

	/**
	 * This method is called only when the workflow definition is created
	 *
	 * @param restartable true: if the workflow is restartable
	 *                    false: if the workflow is non restartable
	 */
	public void setRestartable(boolean restartable) {
		this.restartable = restartable;
	}

	/**
	 * @return the schemaVersion
	 */
	public int getSchemaVersion() {
		return schemaVersion;
	}

	/**
	 * @param schemaVersion the schemaVersion to set
	 */
	public void setSchemaVersion(int schemaVersion) {
		this.schemaVersion = schemaVersion;
	}

	/**
	 *
	 * @return true is workflow listener will be invoked when workflow gets into a terminal state
	 */
	public boolean isWorkflowStatusListenerEnabled() {
		return workflowStatusListenerEnabled;
	}

	/**
	 * Specify if workflow listener is enabled to invoke a callback for completed or terminated workflows
	 * @param workflowStatusListenerEnabled
	 */
	public void setWorkflowStatusListenerEnabled(boolean workflowStatusListenerEnabled) {
		this.workflowStatusListenerEnabled = workflowStatusListenerEnabled;
	}

	public String key(){
		return getKey(name, version);
	}
	
	public static String getKey(String name,  int version){
		return name + "." + version;
	}

	public WorkflowTask getNextTask(String taskReferenceName){
		Iterator<WorkflowTask> it = tasks.iterator();
		while(it.hasNext()){
			 WorkflowTask task = it.next();
			 WorkflowTask nextTask = task.next(taskReferenceName, null);
			 if(nextTask != null){
				 return nextTask;
			 }
			 
			 if(task.getTaskReferenceName().equals(taskReferenceName) || task.has(taskReferenceName)){
				 break;
			 }
		}
		if(it.hasNext()){
			return it.next();
		}
		return null;
	}
	
	public WorkflowTask getTaskByRefName(String taskReferenceName){
		Optional<WorkflowTask> found = collectTasks().stream()
				.filter(workflowTask -> workflowTask.getTaskReferenceName().equals(taskReferenceName))
				.findFirst();
		if(found.isPresent()){
			return found.get();
		}
		return null;
	}

	public List<WorkflowTask> collectTasks() {
		List<WorkflowTask> tasks = new LinkedList<>();
		for (WorkflowTask workflowTask : this.tasks) {
			tasks.addAll(workflowTask.collectTasks());
		}
		return tasks;
	}

	@Override
	public boolean equals(Object o) {
		if (this == o) return true;
		if (o == null || getClass() != o.getClass()) return false;
		WorkflowDef that = (WorkflowDef) o;
		return getVersion() == that.getVersion() &&
				getSchemaVersion() == that.getSchemaVersion() &&
				Objects.equals(getName(), that.getName()) &&
				Objects.equals(getDescription(), that.getDescription()) &&
				Objects.equals(getTasks(), that.getTasks()) &&
				Objects.equals(getInputParameters(), that.getInputParameters()) &&
				Objects.equals(getOutputParameters(), that.getOutputParameters()) &&
				Objects.equals(getFailureWorkflow(), that.getFailureWorkflow());
	}

	@Override
	public int hashCode() {
		return Objects.hash(
				getName(),
				getDescription(),
				getVersion(),
				getTasks(),
				getInputParameters(),
				getOutputParameters(),
				getFailureWorkflow(),
				getSchemaVersion()
		);
	}

	@Override
	public String toString() {
		return MoreObjects.toStringHelper(getClass())
				.add("name", name)
				.add("description", description)
				.add("version", version)
				.add("tasks", tasks)
				.add("inputParameters", inputParameters)
				.add("outputParameters", outputParameters)
				.add("failureWorkflow", failureWorkflow)
				.add("schemaVersion", schemaVersion)
				.add("restartable", restartable)
				.add("workflowStatusListenerEnabled", workflowStatusListenerEnabled)
				.toString();
	}
}<|MERGE_RESOLUTION|>--- conflicted
+++ resolved
@@ -21,6 +21,7 @@
 import com.github.vmg.protogen.annotations.ProtoField;
 import com.github.vmg.protogen.annotations.ProtoMessage;
 import com.google.common.base.MoreObjects;
+import com.netflix.conductor.common.constraints.NoSemiColonConstraint;
 import com.netflix.conductor.common.metadata.Auditable;
 
 import java.util.HashMap;
@@ -31,11 +32,11 @@
 import java.util.Objects;
 import java.util.Optional;
 
-<<<<<<< HEAD
 import com.github.vmg.protogen.annotations.ProtoField;
 import com.github.vmg.protogen.annotations.ProtoMessage;
 import com.google.common.base.MoreObjects;
 import com.netflix.conductor.common.metadata.Auditable;
+import com.netflix.conductor.common.metadata.tasks.TaskDefConstraint;
 
 import javax.validation.Valid;
 import javax.validation.constraints.Min;
@@ -43,8 +44,7 @@
 import javax.validation.constraints.NotEmpty;
 import javax.validation.constraints.NotNull;
 
-=======
->>>>>>> ecc8936f
+
 /**
  * @author Viren
  *
@@ -52,9 +52,9 @@
 @ProtoMessage
 public class WorkflowDef extends Auditable {
 
-    @NotEmpty(message = "workflowDef name cannot be null")
-    @NotEmpty(message = "workflowDef name cannot be empty")
+    @NotEmpty(message = "WorkflowDef name cannot be null or empty")
     @ProtoField(id = 1)
+	@NoSemiColonConstraint(message = "Workflow name cannot contain the following set of characters: ':'")
 	private String name;
 
 	@ProtoField(id = 2)
@@ -65,7 +65,7 @@
 
 	@ProtoField(id = 4)
     @NotNull
-    @NotEmpty(message = "workflowTask list cannot be empty")
+    @NotEmpty(message = "WorkflowTask list cannot be empty")
 	private List<@Valid WorkflowTask> tasks = new LinkedList<>();
 
 	@ProtoField(id = 5)
