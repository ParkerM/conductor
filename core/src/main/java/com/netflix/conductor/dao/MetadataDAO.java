--- conflicted
+++ resolved
@@ -1,14 +1,17 @@
 /**
  * Copyright 2016 Netflix, Inc.
  *
- * Licensed under the Apache License, Version 2.0 (the "License"); you may not use this file except in compliance with
- * the License. You may obtain a copy of the License at
+ * Licensed under the Apache License, Version 2.0 (the "License");
+ * you may not use this file except in compliance with the License.
+ * You may obtain a copy of the License at
  *
- * http://www.apache.org/licenses/LICENSE-2.0
+ *     http://www.apache.org/licenses/LICENSE-2.0
  *
- * Unless required by applicable law or agreed to in writing, software distributed under the License is distributed on
- * an "AS IS" BASIS, WITHOUT WARRANTIES OR CONDITIONS OF ANY KIND, either express or implied. See the License for the
- * specific language governing permissions and limitations under the License.
+ * Unless required by applicable law or agreed to in writing, software
+ * distributed under the License is distributed on an "AS IS" BASIS,
+ * WITHOUT WARRANTIES OR CONDITIONS OF ANY KIND, either express or implied.
+ * See the License for the specific language governing permissions and
+ * limitations under the License.
  */
 /**
  *
@@ -20,17 +23,14 @@
 import com.netflix.conductor.common.metadata.workflow.WorkflowDef;
 
 import java.util.List;
-<<<<<<< HEAD
 import java.util.Optional;
-=======
->>>>>>> 3fe00978
 
 /**
- * @author Viren Data access layer for the workflow metadata - task definitions and workflow definitions
+ * @author Viren
+ * Data access layer for the workflow metadata - task definitions and workflow definitions
  */
 public interface MetadataDAO {
 
-<<<<<<< HEAD
     /**
      * @param taskDef task definition to be created
      * @return name of the task definition
@@ -76,11 +76,17 @@
     Optional<WorkflowDef> getLatest(String name);
 
     /**
-     * @param name    Name of the workflow
+     * @param name Name of the workflow
      * @param version version
      * @return workflow definition
      */
     Optional<WorkflowDef> get(String name, int version);
+
+    /**
+     * @param name Name of the workflow definition to be removed
+     * @param version Version of the workflow definition to be removed
+     */
+    void removeWorkflowDef(String name, Integer version);
 
     /**
      * @return Names of all the workflows
@@ -91,11 +97,6 @@
      * @return List of all the workflow definitions
      */
     List<WorkflowDef> getAll();
-
-    /**
-     * @return List of all the latest workflow definitions
-     */
-    List<WorkflowDef> getAllLatest();
 
     /**
      * @param name name of the workflow
@@ -130,135 +131,4 @@
      * @return Returns the list of all the event handlers for a given event
      */
     List<EventHandler> getEventHandlersForEvent(String event, boolean activeOnly);
-=======
-	/**
-	 * 
-	 * @param taskDef task definition to be created
-	 * @return name of the task definition
-	 *  
-	 */
-	String createTaskDef(TaskDef taskDef);
-
-	/**
-	 * 
-	 * @param taskDef task definition to be updated.
-	 * @return name of the task definition
-	 *  
-	 */
-	String updateTaskDef(TaskDef taskDef);
-
-	/**
-	 * 
-	 * @param name Name of the task
-	 * @return Task Definition
-	 *  
-	 */
-	TaskDef getTaskDef(String name);
-
-	/**
-	 * 
-	 * @return All the task definitions
-	 *  
-	 */
-	List<TaskDef> getAllTaskDefs();
-
-	/**
-	 * 
-	 * @param name Name of the task
-	 */
-	void removeTaskDef(String name);
-	
-	/**
-	 * 
-	 * @param def workflow definition
-	 * 
-	 */
-	void create(WorkflowDef def);
-
-	/**
-	 * 
-	 * @param def workflow definition
-	 * 
-	 */
-	void update(WorkflowDef def);
-
-	/**
-	 * 
-	 * @param name Name of the workflow
-	 * @return Workflow Definition
-	 * 
-	 */
-	WorkflowDef getLatest(String name);
-
-	/**
-	 * 
-	 * @param name Name of the workflow
-	 * @param version version
-	 * @return workflow definition
-	 * 
-	 */
-	WorkflowDef get(String name, int version);
-
-	/**
-	 *
-	 * @param name Name of the workflow definition to be removed
-	 * @param version Version of the workflow definition to be removed
-	 */
-	void removeWorkflowDef(String name, Integer version);
-
-	/**
-	 * 
-	 * @return Names of all the workflows
-	 * 
-	 */
-	List<String> findAll();
-
-	/**
-	 * 
-	 * @return List of all the workflow definitions
-	 * 
-	 */
-	List<WorkflowDef> getAll();
-
-	/**
-	 *
-	 * @param name name of the workflow
-	 * @return List of all the workflow definitions
-	 * 
-	 */
-	List<WorkflowDef> getAllVersions(String name);
-	
-	/**
-	 * 
-	 * @param eventHandler Event handler to be added.  
-	 * Will throw an exception if an event handler already exists with the name
-	 */
-	void addEventHandler(EventHandler eventHandler);
-
-	/**
-	 * 
-	 * @param eventHandler Event handler to be updated.
-	 */
-	void updateEventHandler(EventHandler eventHandler);
-	
-	/**
-	 * 
-	 * @param name Removes the event handler from the system
-	 */
-	void removeEventHandlerStatus(String name);
-
-	/**
-	 * 
-	 * @return All the event handlers registered in the system
-	 */
-	List<EventHandler> getEventHandlers();
-	
-	/**
-	 * 
-	 * @param event name of the event
-	 * @param activeOnly if true, returns only the active handlers
-	 * @return Returns the list of all the event handlers for a given event
-	 */
-	List<EventHandler> getEventHandlersForEvent(String event, boolean activeOnly);
->>>>>>> 3fe00978
 }