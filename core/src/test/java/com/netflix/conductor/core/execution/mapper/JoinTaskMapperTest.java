package com.netflix.conductor.core.execution.mapper;

import com.netflix.conductor.common.metadata.tasks.Task;
<<<<<<< HEAD
import com.netflix.conductor.common.metadata.workflow.TaskType;
=======
import com.netflix.conductor.common.metadata.tasks.TaskDef;
>>>>>>> 3fe00978
import com.netflix.conductor.common.metadata.workflow.WorkflowDef;
import com.netflix.conductor.common.metadata.workflow.WorkflowTask;
import com.netflix.conductor.common.run.Workflow;
import com.netflix.conductor.core.execution.SystemTaskType;
import com.netflix.conductor.core.utils.IDGenerator;
import org.junit.Test;

import java.util.Arrays;
import java.util.HashMap;
import java.util.List;

import static org.junit.Assert.*;

public class JoinTaskMapperTest {


    @Test
    public void getMappedTasks() throws Exception {

        WorkflowTask taskToSchedule = new WorkflowTask();
        taskToSchedule.setType(TaskType.JOIN.name());
        taskToSchedule.setJoinOn(Arrays.asList("task1, task2"));

        String taskId = IDGenerator.generate();

<<<<<<< HEAD
        WorkflowDef  wd = new WorkflowDef();
        Workflow w = new Workflow();
        w.setWorkflowDefinition(wd);

        TaskMapperContext taskMapperContext = new TaskMapperContext(w, taskToSchedule,
                null, 0, null, taskId, null);
=======
        TaskMapperContext taskMapperContext = TaskMapperContext.newBuilder()
                .withWorkflowDefinition(new WorkflowDef())
                .withWorkflowInstance(new Workflow())
                .withTaskDefinition(new TaskDef())
                .withTaskToSchedule(taskToSchedule)
                .withRetryCount(0)
                .withTaskId(taskId)
                .build();
>>>>>>> 3fe00978

        List<Task> mappedTasks = new JoinTaskMapper().getMappedTasks(taskMapperContext);

        assertNotNull(mappedTasks);
        assertEquals(SystemTaskType.JOIN.name(), mappedTasks.get(0).getTaskType());
    }

}<|MERGE_RESOLUTION|>--- conflicted
+++ resolved
@@ -1,11 +1,8 @@
 package com.netflix.conductor.core.execution.mapper;
 
 import com.netflix.conductor.common.metadata.tasks.Task;
-<<<<<<< HEAD
+import com.netflix.conductor.common.metadata.tasks.TaskDef;
 import com.netflix.conductor.common.metadata.workflow.TaskType;
-=======
-import com.netflix.conductor.common.metadata.tasks.TaskDef;
->>>>>>> 3fe00978
 import com.netflix.conductor.common.metadata.workflow.WorkflowDef;
 import com.netflix.conductor.common.metadata.workflow.WorkflowTask;
 import com.netflix.conductor.common.run.Workflow;
@@ -14,10 +11,10 @@
 import org.junit.Test;
 
 import java.util.Arrays;
-import java.util.HashMap;
 import java.util.List;
 
-import static org.junit.Assert.*;
+import static org.junit.Assert.assertEquals;
+import static org.junit.Assert.assertNotNull;
 
 public class JoinTaskMapperTest {
 
@@ -31,23 +28,18 @@
 
         String taskId = IDGenerator.generate();
 
-<<<<<<< HEAD
         WorkflowDef  wd = new WorkflowDef();
         Workflow w = new Workflow();
         w.setWorkflowDefinition(wd);
 
-        TaskMapperContext taskMapperContext = new TaskMapperContext(w, taskToSchedule,
-                null, 0, null, taskId, null);
-=======
         TaskMapperContext taskMapperContext = TaskMapperContext.newBuilder()
-                .withWorkflowDefinition(new WorkflowDef())
-                .withWorkflowInstance(new Workflow())
+                .withWorkflowDefinition(wd)
+                .withWorkflowInstance(w)
                 .withTaskDefinition(new TaskDef())
                 .withTaskToSchedule(taskToSchedule)
                 .withRetryCount(0)
                 .withTaskId(taskId)
                 .build();
->>>>>>> 3fe00978
 
         List<Task> mappedTasks = new JoinTaskMapper().getMappedTasks(taskMapperContext);
 
