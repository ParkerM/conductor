/**
 * Copyright 2016 Netflix, Inc.
 * <p>
 * Licensed under the Apache License, Version 2.0 (the "License");
 * you may not use this file except in compliance with the License.
 * You may obtain a copy of the License at
 * <p>
 * http://www.apache.org/licenses/LICENSE-2.0
 * <p>
 * Unless required by applicable law or agreed to in writing, software
 * distributed under the License is distributed on an "AS IS" BASIS,
 * WITHOUT WARRANTIES OR CONDITIONS OF ANY KIND, either express or implied.
 * See the License for the specific language governing permissions and
 * limitations under the License.
 */
/**
 *
 */
package com.netflix.conductor.server;

import static com.netflix.conductor.server.ConductorServer.ExternalPayloadStorageType.S3;

import java.util.List;
import java.util.concurrent.ExecutorService;
import java.util.concurrent.atomic.AtomicInteger;

import com.google.inject.AbstractModule;
import com.google.inject.Provides;
import com.netflix.conductor.common.utils.ExternalPayloadStorage;
import com.netflix.conductor.contribs.http.HttpTask;
import com.netflix.conductor.contribs.http.RestClientManager;
import com.netflix.conductor.contribs.json.JsonJqTransform;
import com.netflix.conductor.core.config.Configuration;
import com.netflix.conductor.core.config.CoreModule;
import com.netflix.conductor.core.execution.WorkflowSweeper;
import com.netflix.conductor.core.utils.DummyPayloadStorage;
import com.netflix.conductor.core.utils.S3PayloadStorage;
import com.netflix.conductor.dao.RedisWorkflowModule;
import com.netflix.conductor.dao.es.index.ElasticSearchModule;
import com.netflix.conductor.dao.es5.index.ElasticSearchModuleV5;
import com.netflix.conductor.dao.mysql.MySQLWorkflowModule;
import com.netflix.dyno.connectionpool.HostSupplier;

import redis.clients.jedis.JedisCommands;

/**
 * @author Viren
 *
 */
public class ServerModule extends AbstractModule {
<<<<<<< HEAD
	
	private int maxThreads = 50;
	
	private ExecutorService es;
	
	private JedisCommands dynoConn;
	
	private HostSupplier hostSupplier;
	
	private String region;
	
	private String localRack;
	
	private ConductorConfig conductorConfig;
	
	private ConductorServer.DB db;

	private ConductorServer.ExternalPayloadStorageType externalPayloadStorageType;

	public ServerModule(JedisCommands jedis, HostSupplier hostSupplier, ConductorConfig conductorConfig, ConductorServer.DB db, ConductorServer.ExternalPayloadStorageType externalPayloadStorageType) {
		this.dynoConn = jedis;
		this.hostSupplier = hostSupplier;
		this.conductorConfig = conductorConfig;
		this.region = conductorConfig.getRegion();
		this.localRack = conductorConfig.getAvailabilityZone();
		this.db = db;
		this.externalPayloadStorageType = externalPayloadStorageType;
	}
	
	@Override
	protected void configure() {

		configureExecutorService();

		bind(Configuration.class).toInstance(conductorConfig);

		if (db == ConductorServer.DB.mysql) {
			install(new MySQLWorkflowModule());
		} else {
			install(new RedisWorkflowModule(conductorConfig, dynoConn, hostSupplier));
		}

		if (conductorConfig.getProperty("workflow.elasticsearch.version", "2").equals("5")){
			install(new ElasticSearchModuleV5());
		}
		else {
			// Use ES2 as default.
			install(new ElasticSearchModule());
		}

		install(new CoreModule());
		install(new JerseyModule());

		new HttpTask(new RestClientManager(), conductorConfig);
		new JsonJqTransform();

		List<AbstractModule> additionalModules = conductorConfig.getAdditionalModules();
		if(additionalModules != null) {
			for(AbstractModule additionalModule : additionalModules) {
				install(additionalModule);
			}
		}

		if (externalPayloadStorageType == S3) {
			bind(ExternalPayloadStorage.class).to(S3PayloadStorage.class);
		} else {
			bind(ExternalPayloadStorage.class).to(DummyPayloadStorage.class);
		}
		
		bind(WorkflowSweeper.class).asEagerSingleton();
	}
	
	@Provides
	public ExecutorService getExecutorService(){
		return this.es;
	}
	
	private void configureExecutorService(){
		AtomicInteger count = new AtomicInteger(0);
		this.es = java.util.concurrent.Executors.newFixedThreadPool(maxThreads, runnable -> {
=======

    private int maxThreads = 50;

    private ExecutorService es;

    private JedisCommands dynoConn;

    private HostSupplier hostSupplier;

    private String region;

    private String localRack;

    private ConductorConfig conductorConfig;

    private ConductorServer.DB db;

    private ConductorServer.ExternalPayloadStorageType externalPayloadStorageType;

    public ServerModule(JedisCommands jedis, HostSupplier hostSupplier, ConductorConfig conductorConfig, ConductorServer.DB db, ConductorServer.ExternalPayloadStorageType externalPayloadStorageType) {
        this.dynoConn = jedis;
        this.hostSupplier = hostSupplier;
        this.conductorConfig = conductorConfig;
        this.region = conductorConfig.getRegion();
        this.localRack = conductorConfig.getAvailabilityZone();
        this.db = db;
        this.externalPayloadStorageType = externalPayloadStorageType;
    }

    @Override
    protected void configure() {

        configureExecutorService();

        bind(Configuration.class).toInstance(conductorConfig);

        if (db == ConductorServer.DB.mysql) {
            install(new MySQLWorkflowModule());
        } else {
            install(new RedisWorkflowModule(conductorConfig, dynoConn, hostSupplier));
        }

        if (conductorConfig.getProperty("workflow.elasticsearch.version", "2").equals("5")) {
            install(new ElasticSearchModuleV5());
        } else {
            // Use ES2 as default.
            install(new ElasticSearchModule());
        }

        install(new CoreModule());
        install(new JerseyModule());

        new HttpTask(new RestClientManager(), conductorConfig);
        new JsonJqTransform();

        List<AbstractModule> additionalModules = conductorConfig.getAdditionalModules();
        if (additionalModules != null) {
            for (AbstractModule additionalModule : additionalModules) {
                install(additionalModule);
            }
        }

        if (externalPayloadStorageType == S3) {
            bind(ExternalPayloadStorage.class).to(S3PayloadStorage.class);
        } else {
            bind(ExternalPayloadStorage.class).to(DummyPayloadStorage.class);
        }
        bind(WorkflowSweeper.class).asEagerSingleton();


    }

    @Provides
    public ExecutorService getExecutorService() {
        return this.es;
    }

    private void configureExecutorService() {
        AtomicInteger count = new AtomicInteger(0);
        this.es = java.util.concurrent.Executors.newFixedThreadPool(maxThreads, runnable -> {
>>>>>>> f5550dff
            Thread conductorWorkerThread = new Thread(runnable);
            conductorWorkerThread.setName("conductor-worker-" + count.getAndIncrement());
            return conductorWorkerThread;
        });
    }
}<|MERGE_RESOLUTION|>--- conflicted
+++ resolved
@@ -48,88 +48,7 @@
  *
  */
 public class ServerModule extends AbstractModule {
-<<<<<<< HEAD
-	
-	private int maxThreads = 50;
-	
-	private ExecutorService es;
-	
-	private JedisCommands dynoConn;
-	
-	private HostSupplier hostSupplier;
-	
-	private String region;
-	
-	private String localRack;
-	
-	private ConductorConfig conductorConfig;
-	
-	private ConductorServer.DB db;
 
-	private ConductorServer.ExternalPayloadStorageType externalPayloadStorageType;
-
-	public ServerModule(JedisCommands jedis, HostSupplier hostSupplier, ConductorConfig conductorConfig, ConductorServer.DB db, ConductorServer.ExternalPayloadStorageType externalPayloadStorageType) {
-		this.dynoConn = jedis;
-		this.hostSupplier = hostSupplier;
-		this.conductorConfig = conductorConfig;
-		this.region = conductorConfig.getRegion();
-		this.localRack = conductorConfig.getAvailabilityZone();
-		this.db = db;
-		this.externalPayloadStorageType = externalPayloadStorageType;
-	}
-	
-	@Override
-	protected void configure() {
-
-		configureExecutorService();
-
-		bind(Configuration.class).toInstance(conductorConfig);
-
-		if (db == ConductorServer.DB.mysql) {
-			install(new MySQLWorkflowModule());
-		} else {
-			install(new RedisWorkflowModule(conductorConfig, dynoConn, hostSupplier));
-		}
-
-		if (conductorConfig.getProperty("workflow.elasticsearch.version", "2").equals("5")){
-			install(new ElasticSearchModuleV5());
-		}
-		else {
-			// Use ES2 as default.
-			install(new ElasticSearchModule());
-		}
-
-		install(new CoreModule());
-		install(new JerseyModule());
-
-		new HttpTask(new RestClientManager(), conductorConfig);
-		new JsonJqTransform();
-
-		List<AbstractModule> additionalModules = conductorConfig.getAdditionalModules();
-		if(additionalModules != null) {
-			for(AbstractModule additionalModule : additionalModules) {
-				install(additionalModule);
-			}
-		}
-
-		if (externalPayloadStorageType == S3) {
-			bind(ExternalPayloadStorage.class).to(S3PayloadStorage.class);
-		} else {
-			bind(ExternalPayloadStorage.class).to(DummyPayloadStorage.class);
-		}
-		
-		bind(WorkflowSweeper.class).asEagerSingleton();
-	}
-	
-	@Provides
-	public ExecutorService getExecutorService(){
-		return this.es;
-	}
-	
-	private void configureExecutorService(){
-		AtomicInteger count = new AtomicInteger(0);
-		this.es = java.util.concurrent.Executors.newFixedThreadPool(maxThreads, runnable -> {
-=======
 
     private int maxThreads = 50;
 
@@ -210,7 +129,7 @@
     private void configureExecutorService() {
         AtomicInteger count = new AtomicInteger(0);
         this.es = java.util.concurrent.Executors.newFixedThreadPool(maxThreads, runnable -> {
->>>>>>> f5550dff
+
             Thread conductorWorkerThread = new Thread(runnable);
             conductorWorkerThread.setName("conductor-worker-" + count.getAndIncrement());
             return conductorWorkerThread;
